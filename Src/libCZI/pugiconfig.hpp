--- conflicted
+++ resolved
@@ -17,48 +17,40 @@
 #ifndef HEADER_PUGICONFIG_HPP
 #define HEADER_PUGICONFIG_HPP
 
- // Uncomment this to enable wchar_t mode
- #define PUGIXML_WCHAR_MODE
+// Uncomment this to enable wchar_t mode
+#define PUGIXML_WCHAR_MODE
 
- // Uncomment this to enable compact mode
- // #define PUGIXML_COMPACT
+// Uncomment this to enable compact mode
+// #define PUGIXML_COMPACT
 
- // Uncomment this to disable XPath
- // #define PUGIXML_NO_XPATH
+// Uncomment this to disable XPath
+// #define PUGIXML_NO_XPATH
 
- // Uncomment this to disable STL
- // #define PUGIXML_NO_STL
+// Uncomment this to disable STL
+// #define PUGIXML_NO_STL
 
- // Uncomment this to disable exceptions
- // #define PUGIXML_NO_EXCEPTIONS
+// Uncomment this to disable exceptions
+// #define PUGIXML_NO_EXCEPTIONS
 
- // Set this to control attributes for public classes/functions, i.e.:
- // #define PUGIXML_API __declspec(dllexport) // to export all public symbols from DLL
- // #define PUGIXML_CLASS __declspec(dllimport) // to import all classes from DLL
- // #define PUGIXML_FUNCTION __fastcall // to set calling conventions to all public functions to fastcall
- // In absence of PUGIXML_CLASS/PUGIXML_FUNCTION definitions PUGIXML_API is used instead
+// Set this to control attributes for public classes/functions, i.e.:
+// #define PUGIXML_API __declspec(dllexport) // to export all public symbols from DLL
+// #define PUGIXML_CLASS __declspec(dllimport) // to import all classes from DLL
+// #define PUGIXML_FUNCTION __fastcall // to set calling conventions to all public functions to fastcall
+// In absence of PUGIXML_CLASS/PUGIXML_FUNCTION definitions PUGIXML_API is used instead
 
- // Tune these constants to adjust memory-related behavior
- // #define PUGIXML_MEMORY_PAGE_SIZE 32768
- // #define PUGIXML_MEMORY_OUTPUT_STACK 10240
- // #define PUGIXML_MEMORY_XPATH_PAGE_SIZE 4096
+// Tune these constants to adjust memory-related behavior
+// #define PUGIXML_MEMORY_PAGE_SIZE 32768
+// #define PUGIXML_MEMORY_OUTPUT_STACK 10240
+// #define PUGIXML_MEMORY_XPATH_PAGE_SIZE 4096
 
-<<<<<<< HEAD
- // Tune this constant to adjust max nesting for XPath queries
- // #define PUGIXML_XPATH_DEPTH_LIMIT 1024
-=======
 // Tune this constant to adjust max nesting for XPath queries
 // #define PUGIXML_XPATH_DEPTH_LIMIT 1024
 
 // Uncomment this to switch to header-only version
 // #define PUGIXML_HEADER_ONLY
->>>>>>> 9a716c21
 
- // Uncomment this to switch to header-only version
- // #define PUGIXML_HEADER_ONLY
-
- // Uncomment this to enable long long support
- #define PUGIXML_HAS_LONG_LONG
+// Uncomment this to enable long long support
+#define PUGIXML_HAS_LONG_LONG
 
 #endif
 
